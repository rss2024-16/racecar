--- conflicted
+++ resolved
@@ -6,7 +6,7 @@
 from ackermann_msgs.msg import AckermannDriveStamped
 from visualization_msgs.msg import Marker
 
-from max_wall_follower.visualization_tools import VisualizationTools
+from wall_follower.visualization_tools import VisualizationTools
 
 
 class WallFollower(Node):
@@ -29,13 +29,8 @@
 
 	# TODO: Initialize your publishers and subscribers here
 
-<<<<<<< HEAD
     # TODO: Write your callback functions here
     # comment
-=======
-    # TODO: Write your callback functions here    
-    
->>>>>>> 90637fbd
 
 def main():
 
