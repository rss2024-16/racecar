--- conflicted
+++ resolved
@@ -163,8 +163,6 @@
         self.SIDE = self.get_parameter('side').get_parameter_value().integer_value
         self.VELOCITY = self.get_parameter('velocity').get_parameter_value().double_value
         self.DESIRED_DISTANCE = self.get_parameter('desired_distance').get_parameter_value().double_value
-
-<<<<<<< HEAD
         # Filter scan by angle range and distances
         angles = np.arange(msg.angle_min, msg.angle_max, msg.angle_increment)
         ranges = np.array(msg.ranges)
@@ -280,10 +278,6 @@
         self.metrics_dict['front_wall'].append(max(front_ranges))
         self.metrics_dict['following_wall'].append(min_dist)
         self.metrics_dict['average_dist'].append(side_dist)
-=======
-    # TODO: Write your callback functions here    
-    
->>>>>>> ed440b00
 
 def main():
     
